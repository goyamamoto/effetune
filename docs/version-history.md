--- conflicted
+++ resolved
@@ -1,7 +1,5 @@
 # Version History
 
-<<<<<<< HEAD
-=======
 ### Version 1.59 (Jul 7, 2025)
 - The following features have been added to the desktop version:
   - Added a Config menu to the Settings menu
@@ -11,7 +9,6 @@
 - Added buttons to ask the AI ​​questions about each effector
 - Various minor improvements
 
->>>>>>> 503c493f
 ### Version 1.58 (Jun 29, 2025)
 - Added Power Amp Sag effect
 - Support for adding user presets by drag and drop
