--- conflicted
+++ resolved
@@ -46,11 +46,6 @@
 
 An enhanced horn model that uses a 2nd-order mouth reflection filter and a frequency-dependent throat reflection for smoother resonance.
 
-<<<<<<< HEAD
-### Quick Start Guide
-
-Use the same controls as the Horn Resonator.
-=======
 Horn Resonator Plus is an advanced implementation based on the [Horn Resonator](#horn-resonator), featuring a more rigorous horn transmission line model with the following technical improvements:
 
 ### Technical Enhancements
@@ -77,7 +72,6 @@
 ### Quick Start Guide
 
 Use the same controls as the [Horn Resonator](#horn-resonator). Choose Horn Resonator Plus when you want higher quality results.
->>>>>>> 73e6effb
 
 ## Modal Resonator
 
