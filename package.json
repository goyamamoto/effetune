--- conflicted
+++ resolved
@@ -1,10 +1,6 @@
 {
   "name": "effetune",
-<<<<<<< HEAD
-  "version": "1.60.0-y-stable",
-=======
   "version": "1.61.0",
->>>>>>> 294221d8
   "description": "Desktop Audio Effect Processor",
   "main": "electron/main.js",
   "scripts": {
