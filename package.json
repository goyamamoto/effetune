--- conflicted
+++ resolved
@@ -1,10 +1,6 @@
 {
   "name": "effetune",
-<<<<<<< HEAD
-  "version": "1.56.0-y-dev",
-=======
   "version": "1.57.0",
->>>>>>> e98fb69f
   "description": "Desktop Audio Effect Processor",
   "main": "electron/main.js",
   "scripts": {
