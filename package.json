--- conflicted
+++ resolved
@@ -1,10 +1,6 @@
 {
   "name": "effetune",
-<<<<<<< HEAD
-  "version": "1.62.0-y-dev",
-=======
-  "version": "1.63.0",
->>>>>>> 896a46ce
+  "version": "1.63.0-y-dev",
   "description": "Desktop Audio Effect Processor",
   "main": "electron/main.js",
   "scripts": {
